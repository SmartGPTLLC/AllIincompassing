import { createClient } from '@supabase/supabase-js';

// bolt.new will inject these automatically when connected to Supabase
// Fallback to import.meta.env for local development
const supabaseUrl = import.meta.env.VITE_SUPABASE_URL || process.env.VITE_SUPABASE_URL;
const supabaseAnonKey = import.meta.env.VITE_SUPABASE_ANON_KEY || process.env.VITE_SUPABASE_ANON_KEY;

if (!supabaseUrl || !supabaseAnonKey) {
  console.warn('Supabase environment variables not found. This is expected in bolt.new before Supabase connection.');
  // In bolt.new, these will be injected after connecting to Supabase
  // For now, we'll create a placeholder client that will be replaced
}

export const supabase = createClient(
  supabaseUrl || 'https://placeholder.supabase.co', 
  supabaseAnonKey || 'placeholder-key',
  {
    auth: {
      autoRefreshToken: true,
      persistSession: true,
      detectSessionInUrl: true,
      storageKey: 'auth-storage',
      flowType: 'pkce',
    },
  }
);

// Connection verification function for development
const testConnection = async () => {
  try {
    // Skip connection test if using placeholder values (bolt.new pre-connection)
    if (supabaseUrl?.includes('placeholder')) {
      console.log('Supabase connection pending - connect via bolt.new interface');
      return;
    }

    // Test auth connection
    const { data: { session }, error: authError } = await supabase.auth.getSession();
    if (authError) {
      throw authError;
    }
    console.log('Auth connection verified:', session ? 'Session exists' : 'No active session');

<<<<<<< HEAD
    // Test database access
    const { error: rolesError } = await supabase
=======
    // Test database access with a public table query that doesn't require auth
    const { data: rolesCount, error: rolesError } = await supabase
>>>>>>> 938f4cdd
      .from('roles')
      .select('count');
    
    if (rolesError) {
      throw rolesError;
    }
    console.log('Database connection verified');

<<<<<<< HEAD
    // Test RPC function
    const { error: rpcError } = await supabase.rpc('get_user_roles');
    if (rpcError) {
      throw rpcError;
=======
    // Only test RPC functions if we have an authenticated session
    if (session) {
      const { data: roles, error: rpcError } = await supabase.rpc('get_user_roles');
      if (rpcError) {
        throw rpcError;
      }
      console.log('RPC functions verified');
>>>>>>> 938f4cdd
    }

  } catch (error) {
    console.error('Supabase connection error:', error);
<<<<<<< HEAD
    // Don't throw error in bolt.new environment to prevent app crashes
    if (import.meta.env.DEV) {
=======
    // Don't throw the error if it's just an authentication issue
    if (error instanceof Error && !error.message.includes('No authenticated user found')) {
>>>>>>> 938f4cdd
      throw error;
    }
  }
};

// Export test function for use in other parts of the app
export const verifyConnection = testConnection;

// Only run connection test in development or when proper credentials exist
if (supabaseUrl && !supabaseUrl.includes('placeholder')) {
  testConnection();
}<|MERGE_RESOLUTION|>--- conflicted
+++ resolved
@@ -41,13 +41,8 @@
     }
     console.log('Auth connection verified:', session ? 'Session exists' : 'No active session');
 
-<<<<<<< HEAD
-    // Test database access
+    // Test database access with a public table query that doesn't require auth
     const { error: rolesError } = await supabase
-=======
-    // Test database access with a public table query that doesn't require auth
-    const { data: rolesCount, error: rolesError } = await supabase
->>>>>>> 938f4cdd
       .from('roles')
       .select('count');
     
@@ -56,31 +51,20 @@
     }
     console.log('Database connection verified');
 
-<<<<<<< HEAD
-    // Test RPC function
-    const { error: rpcError } = await supabase.rpc('get_user_roles');
-    if (rpcError) {
-      throw rpcError;
-=======
     // Only test RPC functions if we have an authenticated session
     if (session) {
-      const { data: roles, error: rpcError } = await supabase.rpc('get_user_roles');
+      const { error: rpcError } = await supabase.rpc('get_user_roles');
       if (rpcError) {
         throw rpcError;
       }
       console.log('RPC functions verified');
->>>>>>> 938f4cdd
     }
 
   } catch (error) {
     console.error('Supabase connection error:', error);
-<<<<<<< HEAD
     // Don't throw error in bolt.new environment to prevent app crashes
-    if (import.meta.env.DEV) {
-=======
-    // Don't throw the error if it's just an authentication issue
-    if (error instanceof Error && !error.message.includes('No authenticated user found')) {
->>>>>>> 938f4cdd
+    // Also don't throw if it's just an authentication issue
+    if (import.meta.env.DEV && error instanceof Error && !error.message.includes('No authenticated user found')) {
       throw error;
     }
   }
